--- conflicted
+++ resolved
@@ -174,6 +174,7 @@
     PaneSplitVertical,
     PaneToggleMaximized,
     Paste,
+    PastePrimary,
     SelectAll,
     Settings,
     ShowHeaderBar(bool),
@@ -210,6 +211,7 @@
             Action::PaneSplitVertical => Message::PaneSplit(pane_grid::Axis::Vertical),
             Action::PaneToggleMaximized => Message::PaneToggleMaximized,
             Action::Paste => Message::Paste(entity_opt),
+            Action::PastePrimary => Message::PastePrimary(entity_opt),
             Action::SelectAll => Message::SelectAll(entity_opt),
             Action::Settings => Message::ToggleContextPage(ContextPage::Settings),
             Action::ShowHeaderBar(show_headerbar) => Message::ShowHeaderBar(show_headerbar),
@@ -1521,208 +1523,7 @@
                 Event::Keyboard(KeyEvent::KeyPressed {
                     key_code,
                     modifiers,
-<<<<<<< HEAD
-                }) => {
-                    if modifiers == Modifiers::CTRL | Modifiers::SHIFT {
-                        Some(Message::Copy(None))
-                    } else {
-                        None
-                    }
-                }
-                Event::Keyboard(KeyEvent::KeyPressed {
-                    key_code: KeyCode::F,
-                    modifiers,
-                }) => {
-                    if modifiers == Modifiers::CTRL | Modifiers::SHIFT {
-                        Some(Message::Find(true))
-                    } else {
-                        None
-                    }
-                }
-                Event::Keyboard(KeyEvent::KeyPressed {
-                    key_code: KeyCode::T,
-                    modifiers,
-                }) => {
-                    if modifiers == Modifiers::CTRL | Modifiers::SHIFT {
-                        Some(Message::TabNew)
-                    } else {
-                        None
-                    }
-                }
-                Event::Keyboard(KeyEvent::KeyPressed {
-                    key_code: KeyCode::W,
-                    modifiers,
-                }) => {
-                    if modifiers == Modifiers::CTRL | Modifiers::SHIFT {
-                        Some(Message::TabClose(None))
-                    } else {
-                        None
-                    }
-                }
-                Event::Keyboard(KeyEvent::KeyPressed {
-                    key_code: key @ (KeyCode::PageUp | KeyCode::PageDown),
-                    modifiers,
-                }) => {
-                    if modifiers == Modifiers::CTRL | Modifiers::SHIFT {
-                        match key {
-                            KeyCode::PageDown => Some(Message::TabPrev),
-                            KeyCode::PageUp => Some(Message::TabNext),
-                            _ => None,
-                        }
-                    } else {
-                        None
-                    }
-                }
-                // Ctrl + Shift + N to jump to a tab
-                Event::Keyboard(KeyEvent::KeyPressed {
-                    key_code:
-                        key @ (KeyCode::Key1
-                        | KeyCode::Key2
-                        | KeyCode::Key3
-                        | KeyCode::Key4
-                        | KeyCode::Key5
-                        | KeyCode::Key6
-                        | KeyCode::Key7
-                        | KeyCode::Key8
-                        | KeyCode::Key9),
-                    modifiers,
-                }) => {
-                    if modifiers == Modifiers::CTRL | Modifiers::SHIFT {
-                        // 0 to 8
-                        // Key1 is 0 and Key9 is 8
-                        // This does not seem to be platform specific according to iced's source
-                        let code = key as u32 as usize;
-                        debug_assert!(code <= 8);
-
-                        Some(Message::TabActivateJump(code))
-                    } else {
-                        None
-                    }
-                }
-                Event::Keyboard(KeyEvent::KeyPressed {
-                    key_code: KeyCode::R,
-                    modifiers,
-                }) => {
-                    if modifiers == Modifiers::CTRL | Modifiers::ALT {
-                        Some(Message::PaneSplit(pane_grid::Axis::Vertical))
-                    } else {
-                        None
-                    }
-                }
-                Event::Keyboard(KeyEvent::KeyPressed {
-                    key_code: KeyCode::D,
-                    modifiers,
-                }) => {
-                    if modifiers == Modifiers::CTRL | Modifiers::ALT {
-                        Some(Message::PaneSplit(pane_grid::Axis::Horizontal))
-                    } else {
-                        None
-                    }
-                }
-                Event::Keyboard(KeyEvent::KeyPressed {
-                    key_code: KeyCode::X,
-                    modifiers,
-                }) => {
-                    if modifiers == Modifiers::CTRL | Modifiers::SHIFT {
-                        Some(Message::PaneToggleMaximized)
-                    } else {
-                        None
-                    }
-                }
-                Event::Keyboard(KeyEvent::KeyPressed {
-                    key_code: KeyCode::Left,
-                    modifiers,
-                }) => {
-                    if modifiers == Modifiers::CTRL | Modifiers::SHIFT {
-                        Some(Message::PaneFocusAdjacent(pane_grid::Direction::Left))
-                    } else {
-                        None
-                    }
-                }
-                Event::Keyboard(KeyEvent::KeyPressed {
-                    key_code: KeyCode::Right,
-                    modifiers,
-                }) => {
-                    if modifiers == Modifiers::CTRL | Modifiers::SHIFT {
-                        Some(Message::PaneFocusAdjacent(pane_grid::Direction::Right))
-                    } else {
-                        None
-                    }
-                }
-                Event::Keyboard(KeyEvent::KeyPressed {
-                    key_code: KeyCode::Up,
-                    modifiers,
-                }) => {
-                    if modifiers == Modifiers::CTRL | Modifiers::SHIFT {
-                        Some(Message::PaneFocusAdjacent(pane_grid::Direction::Up))
-                    } else {
-                        None
-                    }
-                }
-                Event::Keyboard(KeyEvent::KeyPressed {
-                    key_code: KeyCode::Down,
-                    modifiers,
-                }) => {
-                    if modifiers == Modifiers::CTRL | Modifiers::SHIFT {
-                        Some(Message::PaneFocusAdjacent(pane_grid::Direction::Down))
-                    } else {
-                        None
-                    }
-                }
-                Event::Keyboard(KeyEvent::KeyPressed {
-                    key_code: KeyCode::V,
-                    modifiers,
-                }) => {
-                    if modifiers == Modifiers::CTRL | Modifiers::SHIFT {
-                        Some(Message::Paste(None))
-                    } else {
-                        None
-                    }
-                }
-                #[cfg(target_family = "unix")]
-                Event::Keyboard(KeyEvent::KeyPressed {
-                    key_code: KeyCode::Insert,
-                    modifiers,
-                }) => {
-                    if modifiers == Modifiers::SHIFT {
-                        Some(Message::PastePrimary(None))
-                    } else {
-                        None
-                    }
-                }
-                Event::Keyboard(KeyEvent::KeyPressed {
-                    key_code: KeyCode::Equals,
-                    modifiers,
-                }) => {
-                    if modifiers == Modifiers::CTRL {
-                        Some(Message::ZoomIn)
-                    } else {
-                        None
-                    }
-                }
-                Event::Keyboard(KeyEvent::KeyPressed {
-                    key_code: KeyCode::Minus,
-                    modifiers,
-                }) => {
-                    if modifiers == Modifiers::CTRL {
-                        Some(Message::ZoomOut)
-                    } else {
-                        None
-                    }
-                }
-                Event::Keyboard(KeyEvent::KeyPressed {
-                    key_code: KeyCode::Key0,
-                    modifiers,
-                }) => {
-                    if modifiers == Modifiers::CTRL {
-                        Some(Message::ZoomReset)
-                    } else {
-                        None
-                    }
-                }
-=======
                 }) => Some(Message::Key(modifiers, key_code)),
->>>>>>> 6d519018
                 Event::Keyboard(KeyEvent::ModifiersChanged(modifiers)) => {
                     Some(Message::Modifiers(modifiers))
                 }
